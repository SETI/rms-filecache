################################################################################
# tests/test_filecache.py
################################################################################

import atexit
import os
from pathlib import Path
import tempfile
import uuid

import pytest

import filecache
from filecache import FileCache

import filelock


ROOT_DIR = Path(__file__).resolve().parent.parent
TEST_FILES_DIR = ROOT_DIR / 'test_files'
EXPECTED_DIR = TEST_FILES_DIR / 'expected'

EXPECTED_FILENAMES = ('lorem1.txt',
                      'subdir1/lorem1.txt',
                      'subdir1/subdir2a/binary1.bin',
                      'subdir1/subdir2b/binary1.bin')
GS_TEST_BUCKET_ROOT = 'gs://rms-filecache-tests'
S3_TEST_BUCKET_ROOT = 's3://rms-filecache-tests'
HTTP_TEST_ROOT = 'https://storage.googleapis.com/rms-filecache-tests'
CLOUD_PREFIXES = (GS_TEST_BUCKET_ROOT, S3_TEST_BUCKET_ROOT, HTTP_TEST_ROOT)

GS_WRITABLE_TEST_BUCKET_ROOT = 'gs://rms-filecache-tests-writable'
S3_WRITABLE_TEST_BUCKET_ROOT = 's3://rms-filecache-tests-writable'
WRITABLE_CLOUD_PREFIXES = (GS_WRITABLE_TEST_BUCKET_ROOT, S3_WRITABLE_TEST_BUCKET_ROOT)


def _compare_to_expected_path(cache_path, filename):
    local_path = EXPECTED_DIR / filename
    mode = 'r'
    if filename.endswith('.bin'):
        mode = 'rb'
    with open(cache_path, mode) as fp:
        cache_data = fp.read()
    with open(local_path, mode) as fp:
        local_data = fp.read()
    assert cache_data == local_data


def _compare_to_expected_data(cache_data, filename):
    local_path = EXPECTED_DIR / filename
    mode = 'r'
    if filename.endswith('.bin'):
        mode = 'rb'
    with open(local_path, mode) as fp:
        local_data = fp.read()
    assert cache_data == local_data


class MyLogger:
    def __init__(self):
        self.messages = []

    def debug(self, msg, *args, **kwargs):
        self.messages.append(msg)

    def has_prefix_list(self, prefixes):
<<<<<<< HEAD
        print('----------')
        print('\n'.join(self.messages))
        print(prefixes)
=======
>>>>>>> 9e0848d1
        for msg, prefix in zip(self.messages, prefixes):
            assert msg.strip(' ').startswith(prefix), (msg, prefix)


# I don't know why, but this function has to be first. Otherwise code coverage
# doesn't see the logger usage properly.
def test_logger():
    # Global logger
    logger = MyLogger()
    filecache.set_global_logger(logger)
    with FileCache() as fc:
<<<<<<< HEAD
        pfx = fc.new_prefix(HTTP_TEST_ROOT)
        pfx.retrieve(EXPECTED_FILENAMES[0])
# Creating cache /tmp/.file_cache_28d43982-dd49-493e-905d-9bcebd813613
# Initializing prefix https://storage.googleapis.com/rms-node-filecache-test-bucket/
=======
        src = fc.new_source(HTTP_TEST_ROOT)
        src.retrieve(EXPECTED_FILENAMES[0])
# Creating cache /tmp/.file_cache_28d43982-dd49-493e-905d-9bcebd813613
# Initializing source https://storage.googleapis.com/rms-node-filecache-test-bucket/
>>>>>>> 9e0848d1
# Downloading https://storage.googleapis.com/rms-node-filecache-test-bucket//lorem1.txt to /tmp/.file_cache_28d43982-dd49-493e-905d-9bcebd813613/http_storage.googleapis.com/rms-node-filecache-test-bucket/lorem1.txt
# Cleaning up cache /tmp/.file_cache_28d43982-dd49-493e-905d-9bcebd813613
#   Removing /tmp/.file_cache_28d43982-dd49-493e-905d-9bcebd813613/http_storage.googleapis.com/rms-node-filecache-test-bucket/lorem1.txt
#   Removing /tmp/.file_cache_28d43982-dd49-493e-905d-9bcebd813613/http_storage.googleapis.com/rms-node-filecache-test-bucket
#   Removing /tmp/.file_cache_28d43982-dd49-493e-905d-9bcebd813613/http_storage.googleapis.com
#   Removing /tmp/.file_cache_28d43982-dd49-493e-905d-9bcebd813613
    logger.has_prefix_list(['Creating', 'Initializing', 'Downloading', 'Cleaning',
                            'Removing', 'Removing', 'Removing', 'Removing'])

    logger = MyLogger()
    filecache.set_global_logger(logger)
    with FileCache(shared=True) as fc:
<<<<<<< HEAD
        pfx = fc.new_prefix(HTTP_TEST_ROOT)
        pfx.retrieve(EXPECTED_FILENAMES[0])
        fc.clean_up(final=True)
# Creating shared cache /tmp/.file_cache___global__
# Initializing prefix https://storage.googleapis.com/rms-node-filecache-test-bucket/
=======
        src = fc.new_source(HTTP_TEST_ROOT)
        src.retrieve(EXPECTED_FILENAMES[0])
        fc.clean_up(final=True)
# Creating shared cache /tmp/.file_cache___global__
# Initializing source https://storage.googleapis.com/rms-node-filecache-test-bucket/
>>>>>>> 9e0848d1
# Downloading https://storage.googleapis.com/rms-node-filecache-test-bucket//lorem1.txt to /tmp/.file_cache___global__/http_storage.googleapis.com/rms-node-filecache-test-bucket/lorem1.txt
# Cleaning up cache /tmp/.file_cache___global__
#   Removing lorem1.txt
#   Removing rms-node-filecache-test-bucket
#   Removing http_storage.googleapis.com
#   Removing /tmp/.file_cache___global__
# Cleaning up cache /tmp/.file_cache___global__
    logger.has_prefix_list(['Creating', 'Initializing', 'Downloading', 'Cleaning',
                            'Removing', 'Removing', 'Removing', 'Removing',
                            'Cleaning'])
    logger.messages = []

    # Remove global logger
    filecache.set_global_logger(False)
    with FileCache() as fc:
<<<<<<< HEAD
        pfx = fc.new_prefix(HTTP_TEST_ROOT)
        pfx.retrieve(EXPECTED_FILENAMES[0])
=======
        src = fc.new_source(HTTP_TEST_ROOT)
        src.retrieve(EXPECTED_FILENAMES[0])
>>>>>>> 9e0848d1
    assert len(logger.messages) == 0

    # Specified logger
    logger = MyLogger()
    with FileCache(logger=logger) as fc:
<<<<<<< HEAD
        pfx = fc.new_prefix(HTTP_TEST_ROOT)
        pfx.retrieve(EXPECTED_FILENAMES[0])
        pfx.retrieve(EXPECTED_FILENAMES[0])
# Creating cache /tmp/.file_cache_28d43982-dd49-493e-905d-9bcebd813613
# Initializing prefix https://storage.googleapis.com/rms-node-filecache-test-bucket/
=======
        src = fc.new_source(HTTP_TEST_ROOT)
        src.retrieve(EXPECTED_FILENAMES[0])
        src.retrieve(EXPECTED_FILENAMES[0])
# Creating cache /tmp/.file_cache_28d43982-dd49-493e-905d-9bcebd813613
# Initializing source https://storage.googleapis.com/rms-node-filecache-test-bucket/
>>>>>>> 9e0848d1
# Downloading https://storage.googleapis.com/rms-node-filecache-test-bucket//lorem1.txt to /tmp/.file_cache_28d43982-dd49-493e-905d-9bcebd813613/http_storage.googleapis.com/rms-node-filecache-test-bucket/lorem1.txt
# Accessing existing https://storage.googleapis.com/rms-node-filecache-test-bucket//lorem1.txt at /tmp/.file_cache_28d43982-dd49-493e-905d-9bcebd813613/http_storage.googleapis.com/rms-node-filecache-test-bucket/lorem1.txt
# Cleaning up cache /tmp/.file_cache_28d43982-dd49-493e-905d-9bcebd813613
#   Removing /tmp/.file_cache_28d43982-dd49-493e-905d-9bcebd813613/http_storage.googleapis.com/rms-node-filecache-test-bucket/lorem1.txt
#   Removing /tmp/.file_cache_28d43982-dd49-493e-905d-9bcebd813613/http_storage.googleapis.com/rms-node-filecache-test-bucket
#   Removing /tmp/.file_cache_28d43982-dd49-493e-905d-9bcebd813613/http_storage.googleapis.com
#   Removing /tmp/.file_cache_28d43982-dd49-493e-905d-9bcebd813613
    logger.has_prefix_list(['Creating', 'Initializing', 'Downloading', 'Accessing',
                            'Cleaning', 'Removing', 'Removing', 'Removing', 'Removing'])

    # Specified logger
    logger = MyLogger()
    with FileCache(logger=logger) as fc:
<<<<<<< HEAD
        pfx = fc.new_prefix(EXPECTED_DIR)
        pfx.retrieve(EXPECTED_FILENAMES[0])
# Creating cache /tmp/.file_cache_63a1488e-6e9b-4fea-bb0c-3aaae655ec68
# Initializing prefix /seti/all_repos/rms-filecache/test_files/expected/
=======
        src = fc.new_source(EXPECTED_DIR)
        src.retrieve(EXPECTED_FILENAMES[0])
# Creating cache /tmp/.file_cache_63a1488e-6e9b-4fea-bb0c-3aaae655ec68
# Initializing source /seti/all_repos/rms-filecache/test_files/expected/
>>>>>>> 9e0848d1
# Accessing local file lorem1.txt
# Cleaning up cache /tmp/.file_cache_63a1488e-6e9b-4fea-bb0c-3aaae655ec68
#   Removing /tmp/.file_cache_63a1488e-6e9b-4fea-bb0c-3aaae655ec68
    logger.has_prefix_list(['Creating', 'Initializing', 'Accessing', 'Cleaning',
                            'Removing'])


def test_temp_dir_good():
    fc1 = FileCache()
    fc2 = FileCache()
    fc3 = FileCache()
    assert str(fc1.cache_dir) != str(fc2.cache_dir)
    assert str(fc2.cache_dir) != str(fc3.cache_dir)
    assert fc1.cache_dir.name.startswith('.file_cache_')
    assert fc2.cache_dir.name.startswith('.file_cache_')
    assert fc3.cache_dir.name.startswith('.file_cache_')
    assert not fc1.is_shared
    assert not fc2.is_shared
    assert not fc3.is_shared
    fc1.clean_up()
    fc2.clean_up()
    fc3.clean_up()
    assert not fc1.cache_dir.exists()
    assert not fc2.cache_dir.exists()
    assert not fc3.cache_dir.exists()

    cwd = os.getcwd()

    fc4 = FileCache(temp_dir='.')
    fc5 = FileCache(temp_dir=cwd)
    assert str(fc4.cache_dir.parent) == str(fc5.cache_dir.parent)
    assert str(fc4.cache_dir.parent) == cwd
    assert str(fc5.cache_dir.parent) == cwd
    assert fc4.cache_dir.name.startswith('.file_cache_')
    assert fc5.cache_dir.name.startswith('.file_cache_')
    assert not fc5.is_shared
    assert not fc5.is_shared
    fc4.clean_up()
    fc5.clean_up()
    assert not fc4.cache_dir.exists()
    assert not fc5.cache_dir.exists()


def test_temp_dir_bad():
    with pytest.raises(ValueError):
        _ = FileCache(temp_dir='\000')


def test_shared_global():
    fc1 = FileCache()
    fc2 = FileCache(shared=True)
    fc3 = FileCache(shared=True)
    assert str(fc1.cache_dir) != str(fc2.cache_dir)
    assert str(fc2.cache_dir) == str(fc3.cache_dir)
    assert fc1.cache_dir.name.startswith('.file_cache_')
    assert fc2.cache_dir.name == '.file_cache___global__'
    assert fc3.cache_dir.name == '.file_cache___global__'
    assert not fc1.is_shared
    assert fc2.is_shared
    assert fc3.is_shared
    fc1.clean_up()
    assert not fc1.cache_dir.exists()
    assert fc2.cache_dir.exists()
    fc2.clean_up()
    assert fc2.cache_dir.exists()
    assert fc3.cache_dir.exists()
    fc3.clean_up(final=True)
    assert not fc3.cache_dir.exists()


def test_shared_global_ctx():
    with FileCache() as fc1:
        assert fc1.cache_dir.exists()
        with FileCache(shared=True) as fc2:
            assert fc2.cache_dir.exists()
            with FileCache(shared=True) as fc3:
                assert fc3.cache_dir.exists()
                assert str(fc1.cache_dir) != str(fc2.cache_dir)
                assert str(fc2.cache_dir) == str(fc3.cache_dir)
                assert fc1.cache_dir.name.startswith('.file_cache_')
                assert fc2.cache_dir.name == '.file_cache___global__'
                assert fc3.cache_dir.name == '.file_cache___global__'
                assert not fc1.is_shared
                assert fc2.is_shared
                assert fc3.is_shared
            assert fc3.cache_dir.exists()
        assert fc2.cache_dir.exists()
    assert not fc1.cache_dir.exists()
    assert fc3.cache_dir.exists()
    fc3.clean_up(final=True)
    assert not fc2.cache_dir.exists()
    assert not fc3.cache_dir.exists()


def test_shared_named():
    fc1 = FileCache()
    fc2 = FileCache(shared=True)
    fc3 = FileCache(shared='test')
    fc4 = FileCache(shared='test')
    assert str(fc1.cache_dir) != str(fc2.cache_dir)
    assert str(fc2.cache_dir) != str(fc3.cache_dir)
    assert str(fc3.cache_dir) == str(fc4.cache_dir)
    assert fc1.cache_dir.name.startswith('.file_cache_')
    assert fc2.cache_dir.name == '.file_cache___global__'
    assert fc3.cache_dir.name == '.file_cache_test'
    assert fc4.cache_dir.name == '.file_cache_test'
    assert not fc1.is_shared
    assert fc2.is_shared
    assert fc3.is_shared
    fc1.clean_up()
    assert not fc1.cache_dir.exists()
    assert fc2.cache_dir.exists()
    fc2.clean_up(final=True)
    assert not fc2.cache_dir.exists()
    assert fc3.cache_dir.exists()
    assert fc4.cache_dir.exists()
    fc3.clean_up(final=True)
    assert not fc3.cache_dir.exists()
    assert not fc4.cache_dir.exists()


def test_shared_bad():
    with pytest.raises(TypeError):
        _ = FileCache(shared=5)
    with pytest.raises(ValueError):
        _ = FileCache(shared='a/b')
    with pytest.raises(ValueError):
        _ = FileCache(shared='a\\b')
    with pytest.raises(ValueError):
        _ = FileCache(shared='/a')
    with pytest.raises(ValueError):
        _ = FileCache(shared='\\a')


def test_prefix_bad():
    with FileCache() as fc:
        with pytest.raises(TypeError):
<<<<<<< HEAD
            _ = fc.new_prefix(5)
=======
            _ = fc.new_source(5)
>>>>>>> 9e0848d1
    assert not fc.cache_dir.exists()


@pytest.mark.parametrize('shared', (False, True, 'test'))
def test_local_retr_good(shared):
    for pass_no in range(5):  # Make sure the expected dir doesn't get modified
        with FileCache(shared=shared) as fc:
            lf = fc.new_prefix(EXPECTED_DIR)
            for filename in EXPECTED_FILENAMES:
                os_filename = filename.replace('/', os.sep)
                path = lf.retrieve(filename)
                assert str(path) == f'{EXPECTED_DIR}{os.sep}{os_filename}'
                path = lf.retrieve(filename)
                assert str(path) == f'{EXPECTED_DIR}{os.sep}{os_filename}'
                _compare_to_expected_path(path, filename)
            # No files or directories in the cache
            assert len(list(fc.cache_dir.iterdir())) == 0
            fc.clean_up(final=True)
            assert not fc.cache_dir.exists()


def test_local_retr_bad():
    with FileCache() as fc:
        lf = fc.new_prefix(EXPECTED_DIR)
        with pytest.raises(ValueError):
            _ = lf.retrieve('a/b/../../c.txt')
        with pytest.raises(FileNotFoundError):
            _ = lf.retrieve('nonexistent.txt')
    assert not fc.cache_dir.exists()


@pytest.mark.parametrize('shared', (False, True, 'test'))
@pytest.mark.parametrize('prefix', CLOUD_PREFIXES)
def test_cloud_retr_good(shared, prefix):
    with FileCache(shared=shared) as fc:
        pfx = fc.new_prefix(prefix, anonymous=True)
        for filename in EXPECTED_FILENAMES:
            path = pfx.retrieve(filename)
            assert str(path).replace('\\', '/').endswith(filename)
            _compare_to_expected_path(path, filename)
            # Retrieving the same thing a second time should do nothing
            path = pfx.retrieve(filename)
            assert str(path).replace('\\', '/').endswith(filename)
            _compare_to_expected_path(path, filename)
        fc.clean_up(final=True)
    assert not fc.cache_dir.exists()


@pytest.mark.parametrize('prefix', CLOUD_PREFIXES)
def test_cloud2_retr_good(prefix):
    with FileCache() as fc:
        # With two identical prefixs, it shouldn't matter which you use
        pfx1 = fc.new_prefix(prefix, anonymous=True)
        pfx2 = fc.new_prefix(prefix, anonymous=True)
        for filename in EXPECTED_FILENAMES:
            path1 = pfx1.retrieve(filename)
            assert str(path1).replace('\\', '/').endswith(filename)
            _compare_to_expected_path(path1, filename)
            path2 = pfx2.retrieve(filename)
            assert str(path2).replace('\\', '/').endswith(filename)
            assert str(path1) == str(path2)
            _compare_to_expected_path(path2, filename)
    assert not fc.cache_dir.exists()


@pytest.mark.parametrize('prefix', CLOUD_PREFIXES)
def test_cloud3_retr_good(prefix):
    # Multiple prefixs with different subdir prefixes
    with FileCache() as fc:
        pfx1 = fc.new_prefix(prefix, anonymous=True)
        for filename in EXPECTED_FILENAMES:
            subdirs, _, name = filename.rpartition('/')
            pfx2 = fc.new_prefix(f'{prefix}/{subdirs}', anonymous=True)
            path2 = pfx2.retrieve(name)
            assert str(path2).replace('\\', '/').endswith(filename)
            _compare_to_expected_path(path2, filename)
            path1 = pfx1.retrieve(filename)
            assert str(path1) == str(path2)
    assert not fc.cache_dir.exists()


def test_gs_retr_bad():
    with FileCache() as fc:
        pfx = fc.new_prefix('gs://rms-node-bogus-bucket-name-XXX', anonymous=True)
        with pytest.raises(FileNotFoundError):
            _ = pfx.retrieve('bogus-filename')
        pfx = fc.new_prefix(GS_TEST_BUCKET_ROOT, anonymous=True)
        with pytest.raises(FileNotFoundError):
            _ = pfx.retrieve('bogus-filename')
    assert not fc.cache_dir.exists()


def test_s3_retr_bad():
    with FileCache() as fc:
        pfx = fc.new_prefix('s3://rms-node-bogus-bucket-name-XXX', anonymous=True)
        with pytest.raises(FileNotFoundError):
            _ = pfx.retrieve('bogus-filename')
        pfx = fc.new_prefix(S3_TEST_BUCKET_ROOT, anonymous=True)
        with pytest.raises(FileNotFoundError):
            _ = pfx.retrieve('bogus-filename')
    assert not fc.cache_dir.exists()


def test_web_retr_bad():
    with FileCache() as fc:
        pfx = fc.new_prefix('https://bad-domain.seti.org')
        with pytest.raises(FileNotFoundError):
            _ = pfx.retrieve('bogus-filename')
        pfx = fc.new_prefix(HTTP_TEST_ROOT)
        with pytest.raises(FileNotFoundError):
            _ = pfx.retrieve('bogus-filename')
    assert not fc.cache_dir.exists()


def test_multi_prefixs_retr():
    with FileCache() as fc:
        prefixs = []
        # Different prefix should have different cache paths but all have the same
        # contents
        for prefix in CLOUD_PREFIXES:
            prefixs.append(fc.new_prefix(prefix, anonymous=True))
        for filename in EXPECTED_FILENAMES:
            paths = []
            for prefix in prefixs:
                paths.append(prefix.retrieve(filename))
            for i, path1 in enumerate(paths):
                for j, path2 in enumerate(paths):
                    if i == j:
                        continue
                    assert str(path1) != str(path2)
            for path in paths:
                _compare_to_expected_path(path, filename)
    assert not fc.cache_dir.exists()


@pytest.mark.parametrize('prefix', CLOUD_PREFIXES)
def test_multi_prefixs_shared_retr(prefix):
    with FileCache(shared=True) as fc1:
        pfx1 = fc1.new_prefix(prefix, anonymous=True)
        paths1 = []
        for filename in EXPECTED_FILENAMES:
            paths1.append(pfx1.retrieve(filename))
        with FileCache(shared=True) as fc2:
            pfx2 = fc2.new_prefix(prefix, anonymous=True)
            paths2 = []
            for filename in EXPECTED_FILENAMES:
                paths2.append(pfx2.retrieve(filename))
            for path1, path2 in zip(paths1, paths2):
                assert path1.exists()
                assert str(path1) == str(path2)
        fc1.clean_up(final=True)
    assert not fc1.cache_dir.exists()
    assert not fc2.cache_dir.exists()


def test_locking():
    with FileCache(shared=True) as fc:
        pfx = fc.new_prefix(HTTP_TEST_ROOT, lock_timeout=0)
        filename = (HTTP_TEST_ROOT.replace('https://', 'http_') + '/' +
                    EXPECTED_FILENAMES[0])
        local_path = fc.cache_dir / filename
        lock_path = pfx._lock_path(local_path)
        lock = filelock.FileLock(lock_path, timeout=0)
        lock.acquire()
        try:
            with pytest.raises(TimeoutError):
                pfx.retrieve(EXPECTED_FILENAMES[0])
        finally:
            lock.release()
        lock_path.unlink(missing_ok=True)
        fc.clean_up(final=True)
    assert not fc.cache_dir.exists()

    with FileCache(shared=False) as fc:
        pfx = fc.new_prefix(HTTP_TEST_ROOT, lock_timeout=0)
        filename = (HTTP_TEST_ROOT.replace('https://', 'http_') + '/' +
                    EXPECTED_FILENAMES[0])
        local_path = fc.cache_dir / filename
        lock_path = pfx._lock_path(local_path)
        lock = filelock.FileLock(lock_path, timeout=0)
        lock.acquire()
        pfx.retrieve(EXPECTED_FILENAMES[0])  # shared=False doesn't lock
        lock.release()
        lock_path.unlink(missing_ok=True)
    assert not fc.cache_dir.exists()


def test_bad_cache_dir():
    with pytest.raises(ValueError):
        with FileCache() as fc:
            orig_cache_dir = fc._cache_dir
            fc._cache_dir = '/bogus/path/not/a/filecache'
    fc._cache_dir = orig_cache_dir
    fc.clean_up()
    assert not fc.cache_dir.exists()


def test_double_delete():
    with FileCache() as fc:
        pfx = fc.new_prefix(HTTP_TEST_ROOT)
        for filename in EXPECTED_FILENAMES:
            pfx.retrieve(filename)
        filename = (HTTP_TEST_ROOT.replace('https://', 'http_') + '/' +
                    EXPECTED_FILENAMES[0])
        path = fc.cache_dir / filename
        path.unlink()
    assert not fc.cache_dir.exists()
<<<<<<< HEAD
=======

    with pytest.raises(FileNotFoundError):
        with FileCache(exception_if_missing=True) as fc:
            src = fc.new_source(HTTP_TEST_ROOT)
            assert src.filecache == fc
            for filename in EXPECTED_FILENAMES:
                src.retrieve(filename)
            filename = (HTTP_TEST_ROOT.replace('https://', 'http_') + '/' +
                        EXPECTED_FILENAMES[0])
            path = fc.cache_dir / filename
            path.unlink()
    fc.clean_up()
    assert not fc.cache_dir.exists()
>>>>>>> 9e0848d1

    with FileCache() as fc:
        pfx = fc.new_prefix(HTTP_TEST_ROOT)
        for filename in EXPECTED_FILENAMES:
            pfx.retrieve(filename)
        fc.clean_up()  # Test double clean_up
        assert not fc.cache_dir.exists()
        fc.clean_up()
        assert not fc.cache_dir.exists()
        for filename in EXPECTED_FILENAMES:
            pfx.retrieve(filename)
        assert fc.cache_dir.exists()
        fc.clean_up()
        assert not fc.cache_dir.exists()
        fc.clean_up()
        assert not fc.cache_dir.exists()

    with FileCache(shared=True) as fc:
        pfx = fc.new_prefix(HTTP_TEST_ROOT)
        for filename in EXPECTED_FILENAMES:
            pfx.retrieve(filename)
        fc.clean_up()  # Test double clean_up
        assert fc.cache_dir.exists()
        fc.clean_up()
        assert fc.cache_dir.exists()
        for filename in EXPECTED_FILENAMES:
            pfx.retrieve(filename)
        assert fc.cache_dir.exists()
        fc.clean_up()
        assert fc.cache_dir.exists()
        fc.clean_up()
        assert fc.cache_dir.exists()
        fc.clean_up(final=True)
        assert not fc.cache_dir.exists()


def test_open_context_read():
    with FileCache() as fc:
        pfx = fc.new_prefix(HTTP_TEST_ROOT)
        with pfx.open(EXPECTED_FILENAMES[0], 'r') as fp:
            cache_data = fp.read()
        _compare_to_expected_data(cache_data, EXPECTED_FILENAMES[0])
    assert not fc.cache_dir.exists()


def test_cache_owner():
    with FileCache(shared=True, cache_owner=True) as fc1:
        with FileCache(shared=True) as fc2:
            pass
        assert fc1.cache_dir == fc2.cache_dir
        assert os.path.exists(fc1.cache_dir)
    assert not os.path.exists(fc1.cache_dir)
    assert not os.path.exists(fc2.cache_dir)


def test_atexit():
    fc = FileCache(atexit_cleanup=False)
    assert os.path.exists(fc.cache_dir)
    atexit._run_exitfuncs()
    assert os.path.exists(fc.cache_dir)
    fc.clean_up()

    fc = FileCache(atexit_cleanup=True)
    assert os.path.exists(fc.cache_dir)
    atexit._run_exitfuncs()
<<<<<<< HEAD
    assert not os.path.exists(fc.cache_dir)


def test_local_upl_good():
    with tempfile.TemporaryDirectory() as temp_dir:
        temp_dir = Path(temp_dir)
        with FileCache() as fc:
            pfx = fc.new_prefix(temp_dir)
            local_path = pfx.get_local_path('dir1/test_file.txt')
            assert str(local_path) == str(temp_dir / 'dir1/test_file.txt')
            with open(EXPECTED_DIR / EXPECTED_FILENAMES[0], 'rb') as fp1:
                with open(local_path, 'wb') as fp2:
                    fp2.write(fp1.read())
            pfx.upload('dir1/test_file.txt')
            assert os.path.exists(temp_dir / 'dir1/test_file.txt')
        assert os.path.exists(temp_dir / 'dir1/test_file.txt')
    assert not os.path.exists(temp_dir / 'dir1/test_file.txt')


def test_local_upl_ctx():
    with tempfile.TemporaryDirectory() as temp_dir:
        temp_dir = Path(temp_dir)
        with FileCache() as fc:
            pfx = fc.new_prefix(temp_dir)
            with pfx.open('dir1/test_file.txt', 'wb') as fp:
                with open(EXPECTED_DIR / EXPECTED_FILENAMES[0], 'rb') as fp1:
                    fp.write(fp1.read())
            assert os.path.exists(temp_dir / 'dir1/test_file.txt')
        assert os.path.exists(temp_dir / 'dir1/test_file.txt')
    assert not os.path.exists(temp_dir / 'dir1/test_file.txt')


def test_local_upl_bad():
    with tempfile.TemporaryDirectory() as temp_dir:
        temp_dir = Path(temp_dir)
        with FileCache() as fc:
            pfx = fc.new_prefix(temp_dir)
            with pytest.raises(FileNotFoundError):
                pfx.upload('XXXXXX.XXX')


@pytest.mark.parametrize('prefix', WRITABLE_CLOUD_PREFIXES)
def test_cloud_upl_good(prefix):
    with FileCache() as fc:
        new_prefix = f'{prefix}/{uuid.uuid4()}'
        pfx = fc.new_prefix(new_prefix, anonymous=False)
        local_path = pfx.get_local_path('test_file.txt')
        with open(EXPECTED_DIR / EXPECTED_FILENAMES[0], 'rb') as fp1:
            with open(local_path, 'wb') as fp2:
                fp2.write(fp1.read())
        pfx.upload('test_file.txt')
    assert not fc.cache_dir.exists()
=======
    assert not os.path.exists(fc.cache_dir)
>>>>>>> 9e0848d1
<|MERGE_RESOLUTION|>--- conflicted
+++ resolved
@@ -2,6 +2,7 @@
 # tests/test_filecache.py
 ################################################################################
 
+import atexit
 import atexit
 import os
 from pathlib import Path
@@ -10,6 +11,7 @@
 
 import pytest
 
+import filecache
 import filecache
 from filecache import FileCache
 
@@ -64,12 +66,9 @@
         self.messages.append(msg)
 
     def has_prefix_list(self, prefixes):
-<<<<<<< HEAD
         print('----------')
         print('\n'.join(self.messages))
         print(prefixes)
-=======
->>>>>>> 9e0848d1
         for msg, prefix in zip(self.messages, prefixes):
             assert msg.strip(' ').startswith(prefix), (msg, prefix)
 
@@ -81,17 +80,10 @@
     logger = MyLogger()
     filecache.set_global_logger(logger)
     with FileCache() as fc:
-<<<<<<< HEAD
         pfx = fc.new_prefix(HTTP_TEST_ROOT)
         pfx.retrieve(EXPECTED_FILENAMES[0])
 # Creating cache /tmp/.file_cache_28d43982-dd49-493e-905d-9bcebd813613
 # Initializing prefix https://storage.googleapis.com/rms-node-filecache-test-bucket/
-=======
-        src = fc.new_source(HTTP_TEST_ROOT)
-        src.retrieve(EXPECTED_FILENAMES[0])
-# Creating cache /tmp/.file_cache_28d43982-dd49-493e-905d-9bcebd813613
-# Initializing source https://storage.googleapis.com/rms-node-filecache-test-bucket/
->>>>>>> 9e0848d1
 # Downloading https://storage.googleapis.com/rms-node-filecache-test-bucket//lorem1.txt to /tmp/.file_cache_28d43982-dd49-493e-905d-9bcebd813613/http_storage.googleapis.com/rms-node-filecache-test-bucket/lorem1.txt
 # Cleaning up cache /tmp/.file_cache_28d43982-dd49-493e-905d-9bcebd813613
 #   Removing /tmp/.file_cache_28d43982-dd49-493e-905d-9bcebd813613/http_storage.googleapis.com/rms-node-filecache-test-bucket/lorem1.txt
@@ -104,19 +96,11 @@
     logger = MyLogger()
     filecache.set_global_logger(logger)
     with FileCache(shared=True) as fc:
-<<<<<<< HEAD
         pfx = fc.new_prefix(HTTP_TEST_ROOT)
         pfx.retrieve(EXPECTED_FILENAMES[0])
         fc.clean_up(final=True)
 # Creating shared cache /tmp/.file_cache___global__
 # Initializing prefix https://storage.googleapis.com/rms-node-filecache-test-bucket/
-=======
-        src = fc.new_source(HTTP_TEST_ROOT)
-        src.retrieve(EXPECTED_FILENAMES[0])
-        fc.clean_up(final=True)
-# Creating shared cache /tmp/.file_cache___global__
-# Initializing source https://storage.googleapis.com/rms-node-filecache-test-bucket/
->>>>>>> 9e0848d1
 # Downloading https://storage.googleapis.com/rms-node-filecache-test-bucket//lorem1.txt to /tmp/.file_cache___global__/http_storage.googleapis.com/rms-node-filecache-test-bucket/lorem1.txt
 # Cleaning up cache /tmp/.file_cache___global__
 #   Removing lorem1.txt
@@ -132,31 +116,18 @@
     # Remove global logger
     filecache.set_global_logger(False)
     with FileCache() as fc:
-<<<<<<< HEAD
         pfx = fc.new_prefix(HTTP_TEST_ROOT)
         pfx.retrieve(EXPECTED_FILENAMES[0])
-=======
-        src = fc.new_source(HTTP_TEST_ROOT)
-        src.retrieve(EXPECTED_FILENAMES[0])
->>>>>>> 9e0848d1
     assert len(logger.messages) == 0
 
     # Specified logger
     logger = MyLogger()
     with FileCache(logger=logger) as fc:
-<<<<<<< HEAD
         pfx = fc.new_prefix(HTTP_TEST_ROOT)
         pfx.retrieve(EXPECTED_FILENAMES[0])
         pfx.retrieve(EXPECTED_FILENAMES[0])
 # Creating cache /tmp/.file_cache_28d43982-dd49-493e-905d-9bcebd813613
 # Initializing prefix https://storage.googleapis.com/rms-node-filecache-test-bucket/
-=======
-        src = fc.new_source(HTTP_TEST_ROOT)
-        src.retrieve(EXPECTED_FILENAMES[0])
-        src.retrieve(EXPECTED_FILENAMES[0])
-# Creating cache /tmp/.file_cache_28d43982-dd49-493e-905d-9bcebd813613
-# Initializing source https://storage.googleapis.com/rms-node-filecache-test-bucket/
->>>>>>> 9e0848d1
 # Downloading https://storage.googleapis.com/rms-node-filecache-test-bucket//lorem1.txt to /tmp/.file_cache_28d43982-dd49-493e-905d-9bcebd813613/http_storage.googleapis.com/rms-node-filecache-test-bucket/lorem1.txt
 # Accessing existing https://storage.googleapis.com/rms-node-filecache-test-bucket//lorem1.txt at /tmp/.file_cache_28d43982-dd49-493e-905d-9bcebd813613/http_storage.googleapis.com/rms-node-filecache-test-bucket/lorem1.txt
 # Cleaning up cache /tmp/.file_cache_28d43982-dd49-493e-905d-9bcebd813613
@@ -170,17 +141,10 @@
     # Specified logger
     logger = MyLogger()
     with FileCache(logger=logger) as fc:
-<<<<<<< HEAD
         pfx = fc.new_prefix(EXPECTED_DIR)
         pfx.retrieve(EXPECTED_FILENAMES[0])
 # Creating cache /tmp/.file_cache_63a1488e-6e9b-4fea-bb0c-3aaae655ec68
 # Initializing prefix /seti/all_repos/rms-filecache/test_files/expected/
-=======
-        src = fc.new_source(EXPECTED_DIR)
-        src.retrieve(EXPECTED_FILENAMES[0])
-# Creating cache /tmp/.file_cache_63a1488e-6e9b-4fea-bb0c-3aaae655ec68
-# Initializing source /seti/all_repos/rms-filecache/test_files/expected/
->>>>>>> 9e0848d1
 # Accessing local file lorem1.txt
 # Cleaning up cache /tmp/.file_cache_63a1488e-6e9b-4fea-bb0c-3aaae655ec68
 #   Removing /tmp/.file_cache_63a1488e-6e9b-4fea-bb0c-3aaae655ec68
@@ -318,11 +282,7 @@
 def test_prefix_bad():
     with FileCache() as fc:
         with pytest.raises(TypeError):
-<<<<<<< HEAD
             _ = fc.new_prefix(5)
-=======
-            _ = fc.new_source(5)
->>>>>>> 9e0848d1
     assert not fc.cache_dir.exists()
 
 
@@ -530,22 +490,6 @@
         path = fc.cache_dir / filename
         path.unlink()
     assert not fc.cache_dir.exists()
-<<<<<<< HEAD
-=======
-
-    with pytest.raises(FileNotFoundError):
-        with FileCache(exception_if_missing=True) as fc:
-            src = fc.new_source(HTTP_TEST_ROOT)
-            assert src.filecache == fc
-            for filename in EXPECTED_FILENAMES:
-                src.retrieve(filename)
-            filename = (HTTP_TEST_ROOT.replace('https://', 'http_') + '/' +
-                        EXPECTED_FILENAMES[0])
-            path = fc.cache_dir / filename
-            path.unlink()
-    fc.clean_up()
-    assert not fc.cache_dir.exists()
->>>>>>> 9e0848d1
 
     with FileCache() as fc:
         pfx = fc.new_prefix(HTTP_TEST_ROOT)
@@ -611,7 +555,6 @@
     fc = FileCache(atexit_cleanup=True)
     assert os.path.exists(fc.cache_dir)
     atexit._run_exitfuncs()
-<<<<<<< HEAD
     assert not os.path.exists(fc.cache_dir)
 
 
@@ -663,7 +606,4 @@
             with open(local_path, 'wb') as fp2:
                 fp2.write(fp1.read())
         pfx.upload('test_file.txt')
-    assert not fc.cache_dir.exists()
-=======
-    assert not os.path.exists(fc.cache_dir)
->>>>>>> 9e0848d1
+    assert not fc.cache_dir.exists()