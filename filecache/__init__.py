--- conflicted
+++ resolved
@@ -24,10 +24,7 @@
 
 
 def set_global_logger(logger):
-<<<<<<< HEAD
     """Set the global logger for all FileCache instances created in the future."""
-=======
->>>>>>> 9e0848d1
     global _GLOBAL_LOGGER
     logger = logger if logger else False  # Turn None into False
     _GLOBAL_LOGGER = logger
@@ -37,11 +34,7 @@
     _FILE_CACHE_PREFIX = '.file_cache_'
 
     def __init__(self, temp_dir=None, shared=False, cache_owner=False, mp_safe=None,
-<<<<<<< HEAD
                  atexit_cleanup=True, logger=None):
-=======
-                 exception_if_missing=False, atexit_cleanup=True, logger=None):
->>>>>>> 9e0848d1
         r"""Initialization for the FileCache class.
 
         Parameters:
@@ -73,7 +66,6 @@
                 multiprocessor-safety locking. If None, safety locking is used if shared
                 is not False, as it is assumed that multiple programs will be using the
                 shared cache simultaneously.
-<<<<<<< HEAD
             atexit_cleanup (bool, optional): If True, at program exit automatically call
                 the clean_up method. Note that using this option will keep this class
                 instance around for the entire duration of the program, potentially
@@ -82,23 +74,6 @@
             logger (logger, optional): If False, do not do any logging. If None, use the
                 global logger set with :func:`set_global_logger`. Otherwise use the
                 specified logger.
-=======
-            exception_if_missing (bool, optional): If False, ignore files that should
-                be present but are missing during cleanup. If True, raise an exception
-                when a file is missing. This argument is ignored for shared cache
-                directories, since it is always possible that two processes are cleaning
-                up the cache at the same time. Setting this argument to True should rarely
-                be used except for extreme paranoia about testing the contents of the
-                cache.
-            atexit_cleanup (bool, optional): If True, at program exit automatically call
-                the clean_up method. Note that this will keep this class instance around
-                for the entire duration of the program, potentially wasting memory.
-                To be more memory conscious, but also be solely responsible for calling
-                clean_up, set this parameter to False.
-            logger (logger, optional): If False, do not do any logging. If None, use the
-                global logger set with set_global_logger. Otherwise use the specified
-                logger.
->>>>>>> 9e0848d1
 
         Notes:
             FileCache can be used as a context, such as::
@@ -204,11 +179,7 @@
             available.
         """
 
-<<<<<<< HEAD
         return FileCachePrefix(prefix, self, anonymous=anonymous,
-=======
-        return FileCacheSource(prefix, self, anonymous=anonymous,
->>>>>>> 9e0848d1
                                lock_timeout=lock_timeout, logger=self._logger,
                                **kwargs)
 
@@ -257,54 +228,12 @@
                     except FileNotFoundError:  # pragma: no cover
                         pass
 
-<<<<<<< HEAD
             if self._logger:
                 self._logger.debug(f'  Removing {self._cache_dir}')
             try:
                 os.rmdir(self._cache_dir)
             except FileNotFoundError:  # pragma: no cover
                 pass
-=======
-        else:
-            # Delete all of the files that we know we put into the cache.
-            # We don't delete every file in the cache like we do for the shared cache
-            # simply because doing a full "rm -rf" can be dangerous and at least in
-            # this case we should know what to delete. If something else is in the
-            # cache that we didn't put there, perhaps we shouldn't delete it!
-            # We don't raise an exception for missing files simply because there's no
-            # compelling reason to complain about the user deleting a file...unless
-            # they specifically ask us to.
-            for file_path in self._file_cache:
-                if self._logger:
-                    self._logger.debug(f'  Removing {file_path}')
-                file_path.unlink(missing_ok=not exception_if_missing)
-
-            # Delete all of the subdirectories we left behind, including the file
-            # cache directory itself. If there are any files left in these directories
-            # that we didn't put there, this will raise an exception.
-            # We would like to use Path.walk() but that was only added in Python 3.12
-            for root, dirs, files in os.walk(self._cache_dir, topdown=False):
-                for name in dirs:
-                    file_path = os.path.join(root, name)
-                    if self._logger:
-                        self._logger.debug(f'  Removing {file_path}')
-                    os.rmdir(file_path)
-
-        if self._logger:
-            self._logger.debug(f'  Removing {self._cache_dir}')
-        try:
-            self._cache_dir.rmdir()
-        except FileNotFoundError:  # pragma: no cover
-            pass
-
-        self._file_cache = []
-
-    def _record_cached_file(self, filename, local_path):
-        self._file_cache.append(local_path)
-
-    def _is_cached(self, local_path):
-        return local_path in self._file_cache
->>>>>>> 9e0848d1
 
     def __enter__(self):
         return self
@@ -317,11 +246,7 @@
     """Class for retrieving and uploading files in a FileCache."""
 
     def __init__(self, prefix, filecache, anonymous=False, lock_timeout=60, logger=None):
-<<<<<<< HEAD
         """Initialization for the FileCachePrefix class.
-=======
-        """Initialization for the FileCacheSource class.
->>>>>>> 9e0848d1
 
         Parameters:
             prefix (str or Path): The prefix for the storage location. If the prefix
@@ -337,16 +262,8 @@
             lock_timeout(int, optional): How long to wait if another process is marked
                 as retrieving the file before raising an exception.
             logger (logger, optional): If False, do not do any logging. If None, use the
-<<<<<<< HEAD
                 global logger set with :func:`set_global_logger`. Otherwise use the
                 specified logger.
-=======
-                global logger set with set_global_logger. Otherwise use the specified
-                logger.
-
-        Raises:
-            FileNotFoundError: If a local path does not exist.
->>>>>>> 9e0848d1
 
         Notes:
             If the specified FileCache is marked as being multiprocessor-safe, then file
@@ -365,11 +282,7 @@
         prefix = str(prefix).rstrip('/') + '/'
 
         if self._logger:
-<<<<<<< HEAD
             self._logger.debug(f'Initializing prefix {prefix}')
-=======
-            self._logger.debug(f'Initializing source {prefix}')
->>>>>>> 9e0848d1
 
         if prefix.startswith('gs://'):
             self._init_gs_prefix(prefix, anonymous)
@@ -454,13 +367,8 @@
 
         filename = filename.replace('\\', '/').lstrip('/')
 
-<<<<<<< HEAD
         if self._prefix_type == 'local':
             local_path = Path(self._cache_root) / filename
-=======
-        if self._source_type == 'local':
-            local_path = Path(self._prefix) / filename
->>>>>>> 9e0848d1
             if self._logger:
                 self._logger.debug(f'Accessing local file {filename}')
             if '/..' in filename:
@@ -498,31 +406,16 @@
         if local_path.exists():
             if self._logger:
                 self._logger.debug(
-<<<<<<< HEAD
                     f'Accessing existing {self._cache_root}/{filename} at {local_path}')
             return local_path
-=======
-                    f'Accessing existing {self._prefix}/{filename} at {local_path}')
-            if (self._filecache.is_shared or
-                    self._filecache._is_cached(local_path)):  # pragma: no cover
-                return local_path
-            raise FileExistsError(
-                f'Internal error - File already exists: {filename}')  # pragma: no cover
->>>>>>> 9e0848d1
 
         local_path.parent.mkdir(parents=True, exist_ok=True)
 
         if self._logger:
-<<<<<<< HEAD
             self._logger.debug(
                 f'Downloading {self._cache_root}/{filename} to {local_path}')
 
         if self._prefix_type == 'web':
-=======
-            self._logger.debug(f'Downloading {self._prefix}/{filename} to {local_path}')
-
-        if self._source_type == 'web':
->>>>>>> 9e0848d1
             return self._retrieve_from_web(filename, local_path)
 
         if self._prefix_type == 'gs':
